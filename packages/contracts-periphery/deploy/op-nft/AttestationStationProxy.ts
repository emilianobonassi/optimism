import { DeployFunction } from 'hardhat-deploy/dist/types'
import { HardhatRuntimeEnvironment } from 'hardhat/types'
import '@eth-optimism/hardhat-deploy-config'
import '@nomiclabs/hardhat-ethers'
import 'hardhat-deploy'
import { assertContractVariable } from '@eth-optimism/contracts-bedrock/src/deploy-utils'
import { utils } from 'ethers'

import type { DeployConfig } from '../../src'

const { getAddress } = utils

/**
 * Deploys the AttestationStationProxy
 */
const deployFn: DeployFunction = async (hre: HardhatRuntimeEnvironment) => {
  const deployConfig = hre.deployConfig as DeployConfig

  const { deployer } = await hre.getNamedAccounts()
  const ddd = hre.deployConfig.ddd

  if (getAddress(deployer) !== getAddress(ddd)) {
    throw new Error('Must deploy with the ddd')
  }

  console.log(`Deploying AttestationStationProxy with ${deployer}`)

  const Deployment__AttestationStation = await hre.deployments.get(
    'AttestationStation'
  )

<<<<<<< HEAD
  await deploy({
    hre,
    name: 'AttestationStationProxy',
    contract: 'Proxy',
    args: [deployer],
    postDeployAction: async (contract) => {
      await assertContractVariable(contract, 'admin', deployer)
      await assertContractVariable(contract, 'version', '1.0.0')
    },
  })
=======
  const { deploy } = await hre.deployments.deterministic(
    'AttestationStationProxy',
    {
      salt: hre.ethers.utils.solidityKeccak256(
        ['string'],
        ['AttestationStationProxy']
      ),
      contract: 'Proxy',
      from: deployer,
      args: [deployer],
      log: true,
    }
  )

  await deploy()
>>>>>>> 27dcdc8c

  const Deployment__AttestationStationProxy = await hre.deployments.get(
    'AttestationStationProxy'
  )
  const addr = Deployment__AttestationStationProxy.address
  console.log(`AttestationStationProxy deployed to ${addr}`)
  console.log(
    `Using AttestationStation implementation at ${Deployment__AttestationStation.address}`
  )

  const Proxy = await hre.ethers.getContractAt('Proxy', addr)

  const AttestationStation = await hre.ethers.getContractAt(
    'AttestationStation',
    addr
  )

  const implementation = await Proxy.callStatic.implementation()
  console.log(`implementation is set to ${implementation}`)
  if (
    getAddress(implementation) !==
    getAddress(Deployment__AttestationStation.address)
  ) {
    console.log('implementation not set to AttestationStation contract')
    console.log(
      `Setting implementation to ${Deployment__AttestationStation.address}`
    )

    const tx = await Proxy.upgradeTo(Deployment__AttestationStation.address)
    const receipt = await tx.wait()
    console.log(`implementation set in tx ${receipt.transactionHash}`)
  } else {
    console.log('implementation already set to AttestationStation contract')
  }

  const l2ProxyOwnerAddress = deployConfig.l2ProxyOwnerAddress
  const admin = await Proxy.callStatic.admin()
  console.log(`admin is set to ${admin}`)
  if (getAddress(admin) !== getAddress(l2ProxyOwnerAddress)) {
    console.log('admin not set correctly')
    console.log(`Setting admin to ${l2ProxyOwnerAddress}`)

    const tx = await Proxy.changeAdmin(l2ProxyOwnerAddress)
    const receipt = await tx.wait()
    console.log(`admin set in ${receipt.transactionHash}`)
  } else {
    console.log('admin already set to L2 Proxy Owner Address')
  }
  console.log('Contract deployment complete')

  // Assert that the variables are set correctly
  assertContractVariable(AttestationStation, 'version', '0.0.1')
}

deployFn.tags = ['AttestationStationProxy']
deployFn.dependencies = ['AttestationStation']

export default deployFn<|MERGE_RESOLUTION|>--- conflicted
+++ resolved
@@ -29,18 +29,6 @@
     'AttestationStation'
   )
 
-<<<<<<< HEAD
-  await deploy({
-    hre,
-    name: 'AttestationStationProxy',
-    contract: 'Proxy',
-    args: [deployer],
-    postDeployAction: async (contract) => {
-      await assertContractVariable(contract, 'admin', deployer)
-      await assertContractVariable(contract, 'version', '1.0.0')
-    },
-  })
-=======
   const { deploy } = await hre.deployments.deterministic(
     'AttestationStationProxy',
     {
@@ -56,7 +44,6 @@
   )
 
   await deploy()
->>>>>>> 27dcdc8c
 
   const Deployment__AttestationStationProxy = await hre.deployments.get(
     'AttestationStationProxy'
@@ -108,7 +95,8 @@
   console.log('Contract deployment complete')
 
   // Assert that the variables are set correctly
-  assertContractVariable(AttestationStation, 'version', '0.0.1')
+  await assertContractVariable(AttestationStation, 'admin', deployer)
+  await assertContractVariable(AttestationStation, 'version', '1.0.0')
 }
 
 deployFn.tags = ['AttestationStationProxy']
